# Changelog

All notable changes to this project will be documented in this file.

The format is based on [Keep a Changelog](http://keepachangelog.com/en/1.0.0/)
and this project adheres to [Semantic Versioning](http://semver.org/spec/v2.0.0.html).

## [Unreleased]
### Added
<<<<<<< HEAD
- `ElasticSearchConfigError`  
- `ConfigValidator` module for config datatypes validation
=======
- `prefix` support for table names
>>>>>>> f8909a23

## [1.0.2] - 2019-08-29
### Fixed
- `getTotals` params obtained from latest `get` operation
- Error handling improved, and clear messages added for most common ElasticSearch errors

## [1.0.1] - 2019-08-28
### Fixed
- AWS Authentication
- `lastModified` field name changed to `dateModified`

## [1.0.0] - 2019-08-27
### Added
- ElasticSearch package
- Unit tests
- Docs<|MERGE_RESOLUTION|>--- conflicted
+++ resolved
@@ -5,14 +5,11 @@
 The format is based on [Keep a Changelog](http://keepachangelog.com/en/1.0.0/)
 and this project adheres to [Semantic Versioning](http://semver.org/spec/v2.0.0.html).
 
-## [Unreleased]
+## [1.1.0] - 2019-09-12
 ### Added
-<<<<<<< HEAD
-- `ElasticSearchConfigError`  
+- `ElasticSearchConfigError`
 - `ConfigValidator` module for config datatypes validation
-=======
 - `prefix` support for table names
->>>>>>> f8909a23
 
 ## [1.0.2] - 2019-08-29
 ### Fixed
